*.ics
*.zip
<<<<<<< HEAD
*.json
admin/
=======
*.json
>>>>>>> 4289f9bd
<|MERGE_RESOLUTION|>--- conflicted
+++ resolved
@@ -1,8 +1,4 @@
 *.ics
 *.zip
-<<<<<<< HEAD
 *.json
-admin/
-=======
-*.json
->>>>>>> 4289f9bd
+admin/